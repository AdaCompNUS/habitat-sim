--- conflicted
+++ resolved
@@ -69,13 +69,7 @@
     - HEADLESS
     - WITH_CUDA
     - WITH_BULLET
-<<<<<<< HEAD
-  features:
-    {{ environ.get('CONDA_HEADLESS_FEATURE', '') }}
-    {{ environ.get('CONDA_BULLET_FEATURE') }}
-=======
     - CUDA_VER
->>>>>>> 03a10c87
 
   features:
     {{ environ.get('CONDA_HEADLESS_FEATURE', '') }}
