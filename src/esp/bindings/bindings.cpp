// Copyright (c) Facebook, Inc. and its affiliates.
// This source code is licensed under the MIT license found in the
// LICENSE file in the root directory of this source tree.

#include "esp/bindings/OpaqueTypes.h"

namespace py = pybind11;
using namespace py::literals;

#include "esp/core/Configuration.h"
#include "esp/geo/OBB.h"
#include "esp/gfx/RenderCamera.h"
#include "esp/gfx/Renderer.h"
#include "esp/gfx/Simulator.h"
#include "esp/nav/PathFinder.h"
#include "esp/scene/Mp3dSemanticScene.h"
#include "esp/scene/ObjectControls.h"
#include "esp/scene/SceneGraph.h"
#include "esp/scene/SceneNode.h"
#include "esp/scene/SemanticScene.h"
#include "esp/scene/SuncgSemanticScene.h"
#include "esp/sensor/PinholeCamera.h"
#include "esp/sensor/Sensor.h"

#include <Magnum/Python.h>
#include <Magnum/SceneGraph/Python.h>

using namespace esp;
using namespace esp::core;
using namespace esp::geo;
using namespace esp::gfx;
using namespace esp::nav;
using namespace esp::scene;
using namespace esp::sensor;

void initShortestPathBindings(py::module& m);
void initGeoBindings(py::module& m);

namespace {
template <class T>
SceneNode* nodeGetter(T& self) {
  if (!&self.node())
    throw py::value_error{"feature not valid"};
  return &self.node();
};
}  // namespace

PYBIND11_MODULE(habitat_sim_bindings, m) {
  initGeoBindings(m);

  py::bind_map<std::map<std::string, std::string>>(m, "MapStringString");

  m.import("magnum.scenegraph");

  py::class_<Configuration, Configuration::ptr>(m, "Configuration")
      .def(py::init(&Configuration::create<>))
      .def("getBool", &Configuration::getBool)
      .def("getString", &Configuration::getString)
      .def("getInt", &Configuration::getInt)
      .def("getFloat", &Configuration::getFloat)
      .def("get", &Configuration::getString)
      .def("set", &Configuration::set<std::string>)
      .def("set", &Configuration::set<int>)
      .def("set", &Configuration::set<float>)
      .def("set", &Configuration::set<bool>);

  // !!Warning!!
  // CANNOT apply smart pointers to "SceneNode" or ANY its descendant classes,
  // namely, any class whose instance can be a node in the scene graph. Reason:
  // Memory will be automatically handled in simulator (C++ backend). Using
  // smart pointers on scene graph node from Python code, will claim the
  // ownership and eventually free its resources, which leads to "duplicated
  // deallocation", and thus memory corruption.

  // ==== enum SceneNodeType ====
  py::enum_<SceneNodeType>(m, "SceneNodeType")
      .value("EMPTY", SceneNodeType::EMPTY)
      .value("SENSOR", SceneNodeType::SENSOR)
      .value("AGENT", SceneNodeType::AGENT)
      .value("CAMERA", SceneNodeType::CAMERA);

  // ==== SceneNode ====
  py::class_<scene::SceneNode, Magnum::SceneGraph::PyObject<scene::SceneNode>,
             MagnumObject,
             Magnum::SceneGraph::PyObjectHolder<scene::SceneNode>>(
      m, "SceneNode", R"(
      SceneNode: a node in the scene graph.
      Cannot apply a smart pointer to a SceneNode object.
      You can "create it and forget it".
      Simulator backend will handle the memory.)")
      .def(py::init_alias<std::reference_wrapper<scene::SceneNode>>(),
           R"(Constructor: creates a scene node, and sets its parent.)")
      .def_property("type", &SceneNode::getType, &SceneNode::setType)
      .def(
          "create_child", [](SceneNode& self) { return &self.createChild(); },
          R"(Creates a child node, and sets its parent to the current node.)")
      .def_property_readonly("absolute_translation",
                             &SceneNode::absoluteTranslation);

  // ==== RenderCamera ====
  py::class_<RenderCamera, Magnum::SceneGraph::PyFeature<RenderCamera>,
             Magnum::SceneGraph::AbstractFeature3D,
             Magnum::SceneGraph::PyFeatureHolder<RenderCamera>>(
      m, "Camera",
      R"(RenderCamera: The object of this class is a camera attached
      to the scene node for rendering.)")
      .def(py::init_alias<std::reference_wrapper<scene::SceneNode>,
                          const vec3f&, const vec3f&, const vec3f&>())
      .def("setProjectionMatrix", &RenderCamera::setProjectionMatrix, R"(
        Set this :py:class:`Camera`'s projection matrix.
      )",
           "width"_a, "height"_a, "znear"_a, "zfar"_a, "hfov"_a)
      .def("getProjectionMatrix", &RenderCamera::getProjectionMatrix, R"(
        Get this :py:class:`Camera`'s projection matrix.
      )")
      .def("getCameraMatrix", &RenderCamera::getCameraMatrix, R"(
        Get this :py:class:`Camera`'s camera matrix.
      )")
      .def_property_readonly("node", nodeGetter<RenderCamera>,
                             "Node this object is attached to")
      .def_property_readonly("object", nodeGetter<RenderCamera>,
                             "Alias to node");

  // Renderer::draw() and SceneGraph::setDefaultRenderCamera needs the Sensor
  // definition
  py::class_<Sensor, Magnum::SceneGraph::PyFeature<Sensor>,
             Magnum::SceneGraph::AbstractFeature3D,
             Magnum::SceneGraph::PyFeatureHolder<Sensor>>
      sensor(m, "Sensor");

  // ==== SceneGraph ====
  py::class_<scene::SceneGraph>(m, "SceneGraph")
      .def(py::init())
      .def("get_root_node",
           py::overload_cast<>(&scene::SceneGraph::getRootNode, py::const_),
           R"(
            Get the root node of the scene graph. User can specify transformation
            of the root node w.r.t. the world frame. (const function)
            PYTHON DOES NOT GET OWNERSHIP)",
           pybind11::return_value_policy::reference)
      .def("get_root_node",
           py::overload_cast<>(&scene::SceneGraph::getRootNode),
           R"(
            Get the root node of the scene graph. User can specify transformation
            of the root node w.r.t. the world frame.
            PYTHON DOES NOT GET OWNERSHIP)",
           pybind11::return_value_policy::reference)
      .def("set_default_render_camera_parameters",
           &scene::SceneGraph::setDefaultRenderCamera,
           R"(
            Set transformation and the projection matrix to the default render camera.
            The camera will have the same absolute transformation
            as the target scene node after the operation.)",
           "targetSceneNode"_a)
      .def("get_default_render_camera",
           &scene::SceneGraph::getDefaultRenderCamera,
           R"(
            Get the default camera stored in scene graph for rendering.
            PYTHON DOES NOT GET OWNERSHIP)",
           pybind11::return_value_policy::reference);

  // ==== SceneManager ====
  py::class_<scene::SceneManager>(m, "SceneManager")
      .def("init_scene_graph", &scene::SceneManager::initSceneGraph,
           R"(
          Initialize a new scene graph, and return its ID.)")
      .def("get_scene_graph",
           py::overload_cast<int>(&scene::SceneManager::getSceneGraph),
           R"(
             Get the scene graph by scene graph ID.
             PYTHON DOES NOT GET OWNERSHIP)",
           "sceneGraphID"_a, pybind11::return_value_policy::reference)
      .def("get_scene_graph",
           py::overload_cast<int>(&scene::SceneManager::getSceneGraph,
                                  py::const_),
           R"(
             Get the scene graph by scene graph ID.
             PYTHON DOES NOT GET OWNERSHIP)",
           "sceneGraphID"_a, pybind11::return_value_policy::reference);

  // ==== box3f ====
  py::class_<box3f>(m, "BBox")
      .def_property_readonly("sizes", &box3f::sizes)
      .def_property_readonly("center", &box3f::center);

  // ==== OBB ====
  py::class_<OBB>(m, "OBB")
      .def_property_readonly("center", &OBB::center)
      .def_property_readonly("sizes", &OBB::sizes)
      .def_property_readonly("half_extents", &OBB::halfExtents)
      .def_property_readonly(
          "rotation", [](const OBB& self) { return self.rotation().coeffs(); });

  // ==== SemanticCategory ====
  py::class_<SemanticCategory, SemanticCategory::ptr>(m, "SemanticCategory")
      .def("index", &SemanticCategory::index, "mapping"_a = "")
      .def("name", &SemanticCategory::name, "mapping"_a = "");

  // === Mp3dObjectCategory ===
  py::class_<Mp3dObjectCategory, SemanticCategory, Mp3dObjectCategory::ptr>(
      m, "Mp3dObjectCategory")
      .def("index", &Mp3dObjectCategory::index, "mapping"_a = "")
      .def("name", &Mp3dObjectCategory::name, "mapping"_a = "");

  // === Mp3dRegionCategory ===
  py::class_<Mp3dRegionCategory, SemanticCategory, Mp3dRegionCategory::ptr>(
      m, "Mp3dRegionCategory")
      .def("index", &Mp3dRegionCategory::index, "mapping"_a = "")
      .def("name", &Mp3dRegionCategory::name, "mapping"_a = "");

  // === SuncgObjectCategory ===
  py::class_<SuncgObjectCategory, SemanticCategory, SuncgObjectCategory::ptr>(
      m, "SuncgObjectCategory")
      .def("index", &SuncgObjectCategory::index, "mapping"_a = "")
      .def("name", &SuncgObjectCategory::name, "mapping"_a = "");

  // === SuncgRegionCategory ===
  py::class_<SuncgRegionCategory, SemanticCategory, SuncgRegionCategory::ptr>(
      m, "SuncgRegionCategory")
      .def("index", &SuncgRegionCategory::index, "mapping"_a = "")
      .def("name", &SuncgRegionCategory::name, "mapping"_a = "");

  // These two are (cyclically) referenced by multiple classes below, define
  // the classes first so pybind has the type definition available when binding
  // functions
  py::class_<SemanticObject, SemanticObject::ptr> semanticObject(
      m, "SemanticObject");
  py::class_<SemanticRegion, SemanticRegion::ptr> semanticRegion(
      m, "SemanticRegion");

  // ==== SemanticLevel ====
  py::class_<SemanticLevel, SemanticLevel::ptr>(m, "SemanticLevel")
      .def_property_readonly("id", &SemanticLevel::id)
      .def_property_readonly("aabb", &SemanticLevel::aabb)
      .def_property_readonly("regions", &SemanticLevel::regions)
      .def_property_readonly("objects", &SemanticLevel::objects);

  // ==== SemanticRegion ====
  semanticRegion.def_property_readonly("id", &SemanticRegion::id)
      .def_property_readonly("level", &SemanticRegion::level)
      .def_property_readonly("aabb", &SemanticRegion::aabb)
      .def_property_readonly("category", &SemanticRegion::category)
      .def_property_readonly("objects", &SemanticRegion::objects);

  // ==== SuncgSemanticRegion ====
  py::class_<SuncgSemanticRegion, SemanticRegion, SuncgSemanticRegion::ptr>(
      m, "SuncgSemanticRegion")
      .def_property_readonly("id", &SuncgSemanticRegion::id)
      .def_property_readonly("level", &SuncgSemanticRegion::level)
      .def_property_readonly("aabb", &SuncgSemanticRegion::aabb)
      .def_property_readonly("category", &SuncgSemanticRegion::category)
      .def_property_readonly("objects", &SuncgSemanticRegion::objects);

  // ==== SemanticObject ====
  semanticObject.def_property_readonly("id", &SemanticObject::id)
      .def_property_readonly("region", &SemanticObject::region)
      .def_property_readonly("aabb", &SemanticObject::aabb)
      .def_property_readonly("obb", &SemanticObject::obb)
      .def_property_readonly("category", &SemanticObject::category);

  // ==== SuncgSemanticObject ====
  py::class_<SuncgSemanticObject, SemanticObject, SuncgSemanticObject::ptr>(
      m, "SuncgSemanticObject")
      .def_property_readonly("id", &SuncgSemanticObject::id)
      .def_property_readonly("region", &SuncgSemanticObject::region)
      .def_property_readonly("aabb", &SuncgSemanticObject::aabb)
      .def_property_readonly("obb", &SuncgSemanticObject::obb)
      .def_property_readonly("category", &SuncgSemanticObject::category);

  // ==== SemanticScene ====
  py::class_<SemanticScene, SemanticScene::ptr>(m, "SemanticScene")
      .def(py::init(&SemanticScene::create<>))
      .def_static(
          "load_mp3d_house",
          [](const std::string& filename, SemanticScene& scene,
             const vec4f& rotation) {
            // numpy doesn't have a quaternion equivalent, use vec4
            // instead
            return SemanticScene::loadMp3dHouse(
                filename, scene, Eigen::Map<const quatf>(rotation.data()));
          },
          R"(
        Loads a SemanticScene from a Matterport3D House format file into passed
        :py:class:`SemanticScene`'.
      )",
          "file"_a, "scene"_a, "rotation"_a)
      .def_property_readonly("aabb", &SemanticScene::aabb)
      .def_property_readonly("categories", &SemanticScene::categories)
      .def_property_readonly("levels", &SemanticScene::levels)
      .def_property_readonly("regions", &SemanticScene::regions)
      .def_property_readonly("objects", &SemanticScene::objects)
      .def_property_readonly("semantic_index_map",
                             &SemanticScene::getSemanticIndexMap)
      .def("semantic_index_to_object_index",
           &SemanticScene::semanticIndexToObjectIndex);

  // ==== ObjectControls ====
  py::class_<ObjectControls, ObjectControls::ptr>(m, "ObjectControls")
      .def(py::init(&ObjectControls::create<>))
      .def("action", &ObjectControls::action, R"(
        Take action using this :py:class:`ObjectControls`.
      )",
           "object"_a, "name"_a, "amount"_a, "apply_filter"_a = true);

  // ==== Renderer ====
  py::class_<Renderer, Renderer::ptr>(m, "Renderer")
      .def(py::init(&Renderer::create<>))
      .def("draw",
           py::overload_cast<sensor::Sensor&, scene::SceneGraph&>(
               &Renderer::draw),
           R"(Draw given scene using the visual sensor)", "visualSensor"_a,
           "scene"_a)
      .def("draw",
           py::overload_cast<gfx::RenderCamera&, scene::SceneGraph&>(
               &Renderer::draw),
           R"(Draw given scene using the camera)", "camera"_a, "scene"_a);

  // TODO fill out other SensorTypes
  // ==== enum SensorType ====
  py::enum_<SensorType>(m, "SensorType")
      .value("NONE", SensorType::NONE)
      .value("COLOR", SensorType::COLOR)
      .value("DEPTH", SensorType::DEPTH)
      .value("SEMANTIC", SensorType::SEMANTIC);

  // ==== SensorSpec ====
  py::class_<SensorSpec, SensorSpec::ptr>(m, "SensorSpec")
      .def(py::init(&SensorSpec::create<>))
      .def_readwrite("uuid", &SensorSpec::uuid)
      .def_readwrite("sensor_type", &SensorSpec::sensorType)
      .def_readwrite("sensor_subtype", &SensorSpec::sensorSubtype)
      .def_readwrite("parameters", &SensorSpec::parameters)
      .def_readwrite("position", &SensorSpec::position)
      .def_readwrite("orientation", &SensorSpec::orientation)
      .def_readwrite("resolution", &SensorSpec::resolution)
      .def_readwrite("channels", &SensorSpec::channels)
      .def_readwrite("encoding", &SensorSpec::encoding)
      .def_readwrite("gpu2gpu_transfer", &SensorSpec::gpu2gpuTransfer)
      .def_readwrite("observation_space", &SensorSpec::observationSpace)
      .def("__eq__",
           [](const SensorSpec& self, const SensorSpec& other) -> bool {
             return self == other;
           })
      .def("__neq__",
           [](const SensorSpec& self, const SensorSpec& other) -> bool {
             return self != other;
           });

  // ==== Observation ====
  py::class_<Observation, Observation::ptr>(m, "Observation");

  m.attr("gpu_gpu_enabled") =
#ifdef ESP_WITH_GPU_GPU
      true;
#else
      false;
#endif
  py::class_<RenderingTarget, RenderingTarget::ptr>(m, "RenderingTarget")
      .def("__enter__",
           [](RenderingTarget::ptr self) {
             self->renderEnter();
             return self;
           })
      .def("__exit__", [](RenderingTarget::ptr self, py::object exc_type,
                          py::object exc_value,
                          py::object traceback) { self->renderExit(); })
      .def(
          "read_frame_rgba",
          [](RenderingTarget& self, const Magnum::PyImageView<2, char>& view) {
            self.readFrameRgba(view);
          },
<<<<<<< HEAD
          py::arg("img").noconvert(),
          R"(
      Reads RGBA frame into passed img in uint8 byte format.

      Parameters
      ----------
      img: numpy.ndarray[uint8[m, n], flags.writeable, flags.c_contiguous]
           Numpy array array to populate with frame bytes.
           Memory is NOT allocated to this array.
           Assume that ``m = height`` and ``n = width * 4``.
      )")
      .def(
          "read_frame_depth",
          [](RenderingTarget& self,
             Eigen::Ref<Eigen::Matrix<float, Eigen::Dynamic, Eigen::Dynamic,
                                      Eigen::RowMajor>>& img) {
            self.readFrameDepth(img.data());
          },
          py::arg("img").noconvert(), R"()")
      .def(
          "read_frame_object_id",
          [](RenderingTarget& self,
             Eigen::Ref<Eigen::Matrix<uint32_t, Eigen::Dynamic, Eigen::Dynamic,
                                      Eigen::RowMajor>>& img) {
            self.readFrameObjectId(img.data());
          },
          py::arg("img").noconvert(), R"()")
#ifdef ESP_WITH_GPU_GPU
      .def("read_frame_rgba_gpu",
           [](RenderingTarget& self, size_t devPtr) {
             self.readFrameRgbaGPU(reinterpret_cast<uint8_t*>(devPtr));
           })
      .def("read_frame_depth_gpu",
           [](RenderingTarget& self, size_t devPtr) {
             self.readFrameDepthGPU(reinterpret_cast<float*>(devPtr));
           })
      .def("read_frame_object_id_gpu",
           [](RenderingTarget& self, size_t devPtr) {
             self.readFrameObjectIdGPU(reinterpret_cast<int32_t*>(devPtr));
           })
#endif
      .def_property_readonly("gpu_device_id", &RenderingTarget::gpuDeviceId)
=======
          "Reads RGBA frame into passed img in uint8 byte format.")
      .def("read_frame_depth",
           [](RenderingTarget& self, const Magnum::PyImageView<2, char>& view) {
             self.readFrameDepth(view);
           })
      .def("read_frame_object_id",
           [](RenderingTarget& self, const Magnum::PyImageView<2, char>& view) {
             self.readFrameObjectId(view);
           })
>>>>>>> 0edde366
      .def("render_enter", &RenderingTarget::renderEnter)
      .def("render_exit", &RenderingTarget::renderExit);

  // ==== Sensor ====
  sensor
      .def(py::init_alias<std::reference_wrapper<scene::SceneNode>,
                          const SensorSpec::ptr&>())
      .def("specification", &Sensor::specification)
      .def("set_transformation_from_spec", &Sensor::setTransformationFromSpec)
      .def("is_visual_sensor", &Sensor::isVisualSensor)
      .def("get_observation", &Sensor::getObservation)
      .def_property_readonly("node", nodeGetter<Sensor>,
                             "Node this object is attached to")
      .def_property_readonly("object", nodeGetter<Sensor>, "Alias to node")
      .def("bind_rendering_target", &Sensor::bindRenderingTarget)
      .def_property_readonly("framebuffer_size", &Sensor::framebufferSize)
      .def_property_readonly("rendering_target", &Sensor::renderingTarget);

  // ==== PinholeCamera (subclass of Sensor) ====
  py::class_<sensor::PinholeCamera,
             Magnum::SceneGraph::PyFeature<sensor::PinholeCamera>,
             sensor::Sensor,
             Magnum::SceneGraph::PyFeatureHolder<PinholeCamera>>(
      m, "PinholeCamera")
      // initialized, attached to pinholeCameraNode, status: "valid"
      .def(py::init_alias<std::reference_wrapper<scene::SceneNode>,
                          const sensor::SensorSpec::ptr&>())
      .def("set_projection_matrix", &sensor::PinholeCamera::setProjectionMatrix,
           R"(Set the width, height, near, far, and hfov,
          stored in pinhole camera to the render camera.)");

  // ==== SensorSuite ====
  py::class_<SensorSuite, SensorSuite::ptr>(m, "SensorSuite")
      .def(py::init(&SensorSuite::create<>))
      .def("add", &SensorSuite::add)
      .def("get", &SensorSuite::get, R"(get the sensor by id)");

  // ==== SceneConfiguration ====
  py::class_<SceneConfiguration, SceneConfiguration::ptr>(m,
                                                          "SceneConfiguration")
      .def(py::init(&SceneConfiguration::create<>))
      .def_readwrite("dataset", &SceneConfiguration::dataset)
      .def_readwrite("id", &SceneConfiguration::id)
      .def_readwrite("filepaths", &SceneConfiguration::filepaths)
      .def_readwrite("scene_up_dir", &SceneConfiguration::sceneUpDir)
      .def_readwrite("scene_front_dir", &SceneConfiguration::sceneFrontDir)
      .def_readwrite("scene_scale_unit", &SceneConfiguration::sceneScaleUnit)
      .def(
          "__eq__",
          [](const SceneConfiguration& self,
             const SceneConfiguration& other) -> bool { return self == other; })
      .def("__neq__",
           [](const SceneConfiguration& self, const SceneConfiguration& other)
               -> bool { return self != other; });

  // ==== SimulatorConfiguration ====
  py::class_<SimulatorConfiguration, SimulatorConfiguration::ptr>(
      m, "SimulatorConfiguration")
      .def(py::init(&SimulatorConfiguration::create<>))
      .def_readwrite("scene", &SimulatorConfiguration::scene)
      .def_readwrite("default_agent_id",
                     &SimulatorConfiguration::defaultAgentId)
      .def_readwrite("default_camera_uuid",
                     &SimulatorConfiguration::defaultCameraUuid)
      .def_readwrite("gpu_device_id", &SimulatorConfiguration::gpuDeviceId)
      .def_readwrite("compress_textures",
                     &SimulatorConfiguration::compressTextures)
      .def_readwrite("create_renderer", &SimulatorConfiguration::createRenderer)
      .def("__eq__",
           [](const SimulatorConfiguration& self,
              const SimulatorConfiguration& other) -> bool {
             return self == other;
           })
      .def("__neq__",
           [](const SimulatorConfiguration& self,
              const SimulatorConfiguration& other) -> bool {
             return self != other;
           });

  initShortestPathBindings(m);

  // ==== Simulator ====
  py::class_<Simulator, Simulator::ptr>(m, "Simulator")
      .def(py::init(&Simulator::create<const SimulatorConfiguration&>))
      .def("get_active_scene_graph", &Simulator::getActiveSceneGraph,
           R"(PYTHON DOES NOT GET OWNERSHIP)",
           pybind11::return_value_policy::reference)
      .def("get_active_semantic_scene_graph",
           &Simulator::getActiveSemanticSceneGraph,
           R"(PYTHON DOES NOT GET OWNERSHIP)",
           pybind11::return_value_policy::reference)
      .def_property_readonly("semantic_scene", &Simulator::getSemanticScene)
      .def_property_readonly("renderer", &Simulator::getRenderer)
      .def("seed", &Simulator::seed, R"()", "new_seed"_a)
      .def("reconfigure", &Simulator::reconfigure, R"()", "configuration"_a)
      .def("reset", &Simulator::reset, R"()")
      .def("create_rendering_target", &Simulator::createRenderingTarget);
}<|MERGE_RESOLUTION|>--- conflicted
+++ resolved
@@ -369,34 +369,15 @@
           [](RenderingTarget& self, const Magnum::PyImageView<2, char>& view) {
             self.readFrameRgba(view);
           },
-<<<<<<< HEAD
-          py::arg("img").noconvert(),
-          R"(
-      Reads RGBA frame into passed img in uint8 byte format.
-
-      Parameters
-      ----------
-      img: numpy.ndarray[uint8[m, n], flags.writeable, flags.c_contiguous]
-           Numpy array array to populate with frame bytes.
-           Memory is NOT allocated to this array.
-           Assume that ``m = height`` and ``n = width * 4``.
-      )")
-      .def(
-          "read_frame_depth",
-          [](RenderingTarget& self,
-             Eigen::Ref<Eigen::Matrix<float, Eigen::Dynamic, Eigen::Dynamic,
-                                      Eigen::RowMajor>>& img) {
-            self.readFrameDepth(img.data());
-          },
-          py::arg("img").noconvert(), R"()")
-      .def(
-          "read_frame_object_id",
-          [](RenderingTarget& self,
-             Eigen::Ref<Eigen::Matrix<uint32_t, Eigen::Dynamic, Eigen::Dynamic,
-                                      Eigen::RowMajor>>& img) {
-            self.readFrameObjectId(img.data());
-          },
-          py::arg("img").noconvert(), R"()")
+          "Reads RGBA frame into passed img in uint8 byte format.")
+      .def("read_frame_depth",
+           [](RenderingTarget& self, const Magnum::PyImageView<2, char>& view) {
+             self.readFrameDepth(view);
+           })
+      .def("read_frame_object_id",
+           [](RenderingTarget& self, const Magnum::PyImageView<2, char>& view) {
+             self.readFrameObjectId(view);
+           })
 #ifdef ESP_WITH_GPU_GPU
       .def("read_frame_rgba_gpu",
            [](RenderingTarget& self, size_t devPtr) {
@@ -412,17 +393,6 @@
            })
 #endif
       .def_property_readonly("gpu_device_id", &RenderingTarget::gpuDeviceId)
-=======
-          "Reads RGBA frame into passed img in uint8 byte format.")
-      .def("read_frame_depth",
-           [](RenderingTarget& self, const Magnum::PyImageView<2, char>& view) {
-             self.readFrameDepth(view);
-           })
-      .def("read_frame_object_id",
-           [](RenderingTarget& self, const Magnum::PyImageView<2, char>& view) {
-             self.readFrameObjectId(view);
-           })
->>>>>>> 0edde366
       .def("render_enter", &RenderingTarget::renderEnter)
       .def("render_exit", &RenderingTarget::renderExit);
 
